import functools
import logging
import os
import random
import tempfile
import warnings
import zipfile
<<<<<<< HEAD
=======
import tempfile
import functools
import logging
from concurrent.futures import ThreadPoolExecutor, as_completed
from enum import IntEnum
>>>>>>> 9d5cd867
from collections.abc import Iterable
from enum import IntEnum
from multiprocessing import Pool
from typing import Dict, List, Optional, Tuple, Union

import h5py
import numpy as np
import numpy.typing as npt
import pandas as pd
<<<<<<< HEAD
import sklearn.model_selection
import sklearn.preprocessing
from tqdm import tqdm

from ..types import EcgTask, HeartBeat, HeartRate, HeartRhythm
=======
import boto3
from botocore import UNSIGNED
from botocore.client import Config
from tqdm import tqdm
import sklearn.model_selection
import sklearn.preprocessing
from ..types import EcgTask, HeartBeat, HeartRhythm, HeartRate
from .utils import butter_bp_filter
# from ..utils import download_file
>>>>>>> 9d5cd867
from .types import PatientGenerator, SampleGenerator
from .utils import butter_bp_filter

logger = logging.getLogger("ECGARR")

# Patients containing AFIB/AFLUT events
# fmt: off
arr_rhythm_patients = [
    16,    20,    53,    60,    65,    75,    84,    91,   119,
    139,   148,   159,   166,   177,   198,   230,   247,   268,
    271,   281,   287,   292,   295,   299,   303,   323,   328,
    337,   365,   404,   417,   418,   434,   446,   456,   457,
    462,   464,   471,   484,   487,   499,   507,   508,   529,
    534,   535,   580,   584,   591,   614,   618,   636,   680,
    719,   809,   825,   831,   832,   836,   843,   886,   903,
    907,   911,   922,   957,   963,   967,   1022,  1034,  1041,
    1066,  1100,  1117,  1124,  1162,  1163,  1166,  1215,  1219,
    1221,  1231,  1233,  1251,  1271,  1281,  1293,  1325,  1331,
    1340,  1342,  1361,  1386,  1397,  1416,  1420,  1443,  1461,
    1503,  1528,  1530,  1543,  1556,  1562,  1609,  1620,  1624,
    1628,  1634,  1645,  1673,  1679,  1680,  1693,  1698,  1705,
    1738,  1744,  1749,  1753,  1781,  1807,  1809,  1824,  1836,
    1847,  1848,  1850,  1892,  1894,  1904,  1933,  1934,  1949,
    1964,  1975,  1978,  1980,  1989,  2001,  2015,  2017,  2050,
    2093,  2108,  2125,  2134,  2140,  2155,  2166,  2188,  2224,
    2231,  2240,  2252,  2255,  2269,  2298,  2361,  2362,  2404,
    2428,  2478,  2479,  2496,  2499,  2508,  2521,  2541,  2569,
    2590,  2601,  2643,  2648,  2650,  2653,  2664,  2679,  2680,
    2690,  2701,  2710,  2712,  2748,  2753,  2760,  2767,  2773,
    2837,  2842,  2844,  2845,  2860,  2862,  2867,  2869,  2871,
    2878,  2884,  2903,  2906,  2908,  2917,  2959,  2968,  2991,
    3017,  3024,  3039,  3047,  3058,  3059,  3066,  3076,  3085,
    3086,  3126,  3169,  3179,  3183,  3210,  3217,  3218,  3232,
    3235,  3264,  3266,  3283,  3287,  3288,  3293,  3324,  3330,
    3348,  3369,  3370,  3386,  3400,  3404,  3410,  3424,  3426,
    3456,  3458,  3468,  3484,  3485,  3490,  3499,  3523,  3528,
    3531,  3560,  3594,  3638,  3648,  3650,  3662,  3666,  3677,
    3693,  3698,  3706,  3720,  3725,  3728,  3730,  3745,  3749,
    3751,  3765,  3834,  3871,  3881,  3882,  3905,  3909,  3910,
    3927,  3946,  3949,  3956,  3982,  3985,  3991,  4007,  4025,
    4030,  4035,  4041,  4050,  4068,  4086,  4096,  4103,  4122,
    4128,  4152,  4226,  4240,  4248,  4263,  4267,  4282,  4283,
    4294,  4301,  4308,  4314,  4324,  4331,  4333,  4341,  4353,
    4354,  4355,  4396,  4397,  4401,  4411,  4417,  4424,  4429,
    4455,  4459,  4488,  4497,  4506,  4516,  4538,  4561,  4567,
    4568,  4572,  4574,  4617,  4618,  4620,  4621,  4629,  4647,
    4652,  4661,  4685,  4687,  4716,  4721,  4753,  4759,  4773,
    4776,  4793,  4815,  4834,  4838,  4862,  4884,  4892,  4915,
    4936,  4983,  4986,  5007,  5065,  5081,  5087,  5094,  5103,
    5111,  5125,  5160,  5162,  5163,  5184,  5223,  5234,  5296,
    5297,  5300,  5306,  5348,  5354,  5355,  5361,  5380,  5407,
    5447,  5453,  5469,  5476,  5488,  5555,  5559,  5595,  5599,
    5604,  5621,  5629,  5670,  5672,  5708,  5715,  5716,  5719,
    5739,  5741,  5824,  5827,  5839,  5845,  5856,  5865,  5867,
    5895,  5901,  5902,  5922,  5934,  5935,  5963,  5968,  5982,
    6002,  6026,  6041,  6043,  6072,  6074,  6081,  6083,  6084,
    6120,  6122,  6129,  6172,  6212,  6218,  6248,  6249,  6266,
    6270,  6292,  6294,  6298,  6355,  6360,  6373,  6375,  6381,
    6389,  6408,  6441,  6446,  6447,  6492,  6493,  6503,  6504,
    6521,  6523,  6535,  6542,  6575,  6594,  6597,  6606,  6665,
    6671,  6681,  6697,  6716,  6722,  6753,  6754,  6755,  6756,
    6763,  6776,  6803,  6845,  6895,  6900,  6923,  6947,  6949,
    6969,  6978,  6994,  7024,  7040,  7043,  7072,  7073,  7075,
    7095,  7116,  7139,  7152,  7153,  7175,  7186,  7188,  7189,
    7192,  7198,  7211,  7232,  7236,  7249,  7271,  7277,  7308,
    7328,  7359,  7368,  7378,  7380,  7390,  7391,  7434,  7459,
    7462,  7489,  7503,  7508,  7512,  7553,  7570,  7571,  7589,
    7612,  7638,  7653,  7668,  7684,  7686,  7710,  7713,  7715,
    7721,  7730,  7749,  7786,  7790,  7804,  7809,  7822,  7825,
    7839,  7846,  7863,  7893,  7897,  7905,  7950,  7964,  7968,
    7984,  8008,  8009,  8025,  8092,  8098,  8101,  8106,  8114,
    8141,  8144,  8162,  8193,  8195,  8212,  8222,  8233,  8241,
    8282,  8289,  8295,  8329,  8335,  8353,  8357,  8392,  8398,
    8412,  8455,  8473,  8500,  8514,  8532,  8547,  8559,  8582,
    8599,  8600,  8640,  8651,  8689,  8718,  8736,  8773,  8820,
    8836,  8838,  8840,  8851,  8853,  8866,  8900,  8975,  9026,
    9123,  9157,  9158,  9160,  9164,  9173,  9183,  9210,  9216,
    9234,  9254,  9257,  9282,  9284,  9302,  9309,  9318,  9322,
    9331,  9351,  9366,  9383,  9400,  9420,  9468,  9475,  9476,
    9484,  9493,  9495,  9536,  9574,  9600,  9635,  9704,  9705,
    9741,  9747,  9764,  9779,  9784,  9788,  9795,  9803,  9839,
    9849,  9855,  9867,  9868,  9909,  9915,  9942,  9965,  9968,
    9976,  9977,  10034, 10048, 10070, 10103, 10112, 10151, 10160,
    10172, 10184, 10188, 10195, 10198, 10201, 10206, 10211, 10212,
    10224, 10228, 10248, 10259, 10268, 10274, 10284, 10293, 10303,
    10339, 10340, 10344, 10375, 10390, 10396, 10397, 10402, 10430,
    10449, 10450, 10462, 10476, 10491, 10519, 10528, 10541, 10544,
    10573, 10576, 10600, 10602, 10605, 10615, 10619, 10620, 10629,
    10672, 10687, 10694, 10702, 10726, 10750, 10759, 10760, 10764,
    10778, 10784, 10812, 10813, 10839, 10852, 10853, 10915, 10949,
    10951, 10958, 10961, 10966, 10969, 10974, 10979, 10994, 10995
]
# fmt: on


class IcentiaRhythm(IntEnum):
    """Icentia Rhythm labels"""

    noise = 0
    normal = 1
    afib = 2
    aflut = 3
    end = 4
    unknown = 5

    @classmethod
    def hi_priority(cls) -> List[int]:
        """High priority labels"""
        return [cls.afib, cls.aflut]

    @classmethod
    def lo_priority(cls) -> List[int]:
        """Low priority labels"""
        return [cls.noise, cls.normal, cls.end, cls.unknown]


class IcentiaBeat(IntEnum):
    """Incentia beat labels"""

    undefined = 0
    normal = 1
    pac = 2
    aberrated = 3
    pvc = 4

    @classmethod
    def hi_priority(cls) -> List[int]:
        """High priority labels"""
        return [cls.pac, cls.aberrated, cls.pvc]

    @classmethod
    def lo_priority(cls) -> List[int]:
        """Low priority labels"""
        return [cls.undefined, cls.normal]


class IcentiaHeartRate(IntEnum):
    """Icentia heart rate labels"""

    tachycardia = 0
    bradycardia = 1
    normal = 2
    noise = 3


##
# These map Wfdb labels to icentia labels
##

WfdbRhythmMap = {"": 0, "(N": 1, "(AFIB": 2, "(AFL": 3, ")": 4}

WfdbBeatMap = {"Q": 0, "N": 1, "S": 2, "a": 3, "V": 4}

##
# These map Icentia specific labels to common arrhythmia labels
##

HeartRhythmMap = {
    IcentiaRhythm.noise: HeartRhythm.noise,
    IcentiaRhythm.normal: HeartRhythm.normal,
    IcentiaRhythm.afib: HeartRhythm.afib,
    IcentiaRhythm.aflut: HeartRhythm.afib,
}

HeartBeatMap = {
    IcentiaBeat.undefined: HeartBeat.noise,
    IcentiaBeat.normal: HeartBeat.normal,
    IcentiaBeat.pac: HeartBeat.pac,
    IcentiaBeat.aberrated: HeartBeat.pac,
    IcentiaBeat.pvc: HeartBeat.pvc,
}

ds_sampling_rate = 250  # Hz
ds_mean = 0.0018
ds_std = 1.3711


def get_patient_ids() -> npt.ArrayLike:
    """Get dataset patient IDs

    Returns:
        npt.ArrayLike: patient IDs
    """
    return np.arange(11_000)


def get_train_patient_ids() -> npt.ArrayLike:
    """Get dataset training patient IDs

    Returns:
        npt.ArrayLike: patient IDs
    """
    return get_patient_ids()[:10_000]


def get_test_patient_ids() -> npt.ArrayLike:
    """Get dataset patient IDs reserved for testing only

    Returns:
        npt.ArrayLike: patient IDs
    """
    return get_patient_ids()[10_000:]


def train_test_split_patients(
    patient_ids: npt.ArrayLike, test_size: float, task: EcgTask = EcgTask.rhythm
) -> Tuple[npt.ArrayLike, npt.ArrayLike]:
    """Split dataset into training and validation. We customize based on task.
        NOTE: We only perform inter-patient splits and not intra-patient.
    Args:
        patient_ids (npt.ArrayLike): Patient ids
        test_size (float): # or proportion of patients to
        task (EcgTask, optional): _description_. Defaults to EcgTask.rhythm.

    Returns:
        List[npt.ArrayLike, npt.ArrayLike]: Training and validation patient IDs
    """
    if task == EcgTask.rhythm:
        arr_pt_ids = np.intersect1d(np.array(arr_rhythm_patients), patient_ids)
        norm_pt_ids = np.setdiff1d(patient_ids, arr_pt_ids)
        norm_train_pt_ids, norm_val_pt_ids = sklearn.model_selection.train_test_split(
            norm_pt_ids, test_size=test_size
        )
        arr_train_pt_ids, afib_val_pt_ids = sklearn.model_selection.train_test_split(
            arr_pt_ids, test_size=test_size
        )
        train_pt_ids = np.concatenate((norm_train_pt_ids, arr_train_pt_ids))
        val_pt_ids = np.concatenate((norm_val_pt_ids, afib_val_pt_ids))
        np.random.shuffle(train_pt_ids)
        np.random.shuffle(val_pt_ids)
        return train_pt_ids, val_pt_ids
    # END IF
    return sklearn.model_selection.train_test_split(patient_ids, test_size=test_size)


def rhythm_data_generator(
    patient_generator: PatientGenerator,
    frame_size: int = 2048,
    samples_per_patient: Union[int, List[int]] = 1,
) -> SampleGenerator:
    """Generate a stream of short signals and their corresponding rhythm label. These short signals are uniformly sampled
        from the segments in patient data by placing a frame in a random location within one of the segments.
        The corresponding label is then determined based on the rhythm durations within this frame.

    Args:
        patient_generator (PatientGenerator): Patient Generator
        frame_size (int, optional): Size of frame. Defaults to 2048.
        samples_per_patient (Union[int, List[int]], optional): # samples per patient. Defaults to 1.

    Returns:
        SampleGenerator: Sample generator

    Yields:
        Iterator[SampleGenerator]
    """

    tgt_rhythm_labels = (IcentiaRhythm.normal, IcentiaRhythm.afib, IcentiaRhythm.aflut)
    if isinstance(samples_per_patient, Iterable):
        samples_per_tgt = samples_per_patient
    else:
        samples_per_tgt = int(max(1, samples_per_patient / len(tgt_rhythm_labels))) * [
            len(tgt_rhythm_labels)
        ]
    for _, segments in patient_generator:
        # Group patient rhythms by type (segment, start, stop)
        seg_label_map: Dict[str, List[Tuple[str, int, int]]] = {
            lbl: [] for lbl in tgt_rhythm_labels
        }
        for seg_key, segment in segments.items():
            rlabels = segment["rlabels"][:]
            if not rlabels.shape[0]:
                continue  # Segment has no rhythm labels
            rlabels = rlabels[np.where(rlabels[:, 1] != IcentiaRhythm.noise.value)[0]]
            for i, l in enumerate(rlabels[::2, 1]):
                xs, xe = rlabels[i * 2 + 0, 0], rlabels[i * 2 + 1, 0]
                xs += random.randint(0, ds_sampling_rate)
                seg_frame_size = xe - xs + 1
                if l in tgt_rhythm_labels and (seg_frame_size > frame_size):
                    seg_label_map[l].append((seg_key, xs, xe))
                # END IF
            # END FOR
        # END FOR

        seg_samples: List[Tuple[str, int, int, int]] = []

        # Grab target segments
        for i, label in enumerate(tgt_rhythm_labels):
            tgt_segments = seg_label_map.get(label, [])
            if not tgt_segments:
                continue
            tgt_seg_indices: List[int] = random.choices(
                list(range(len(tgt_segments))),
                weights=[s[2] - s[1] for s in tgt_segments],
                k=samples_per_tgt[i],
            )
            for tgt_seg_index in tgt_seg_indices:
                seg_key, rhy_start, rhy_end = tgt_segments[tgt_seg_index]
                frame_start = np.random.randint(rhy_start, rhy_end - frame_size + 1)
                frame_end = frame_start + frame_size
                seg_samples.append(
                    (seg_key, frame_start, frame_end, HeartRhythmMap[label])
                )
            # END FOR
        # END FOR

        # Shuffle segments
        random.shuffle(seg_samples)

        for seg_key, frame_start, frame_end, label in seg_samples:
            x: npt.NDArray = segments[seg_key]["data"][frame_start:frame_end].astype(
                np.float32
            )
            yield x, label
        # END FOR
    # END FOR


def beat_data_generator(
    patient_generator: PatientGenerator,
    frame_size: int = 2048,
    samples_per_patient: int = 1,
) -> SampleGenerator:
    """Generate a stream of short signals and their corresponding beat label. These short signals are uniformly sampled
        from the segments in patient data by placing a frame in a random location within one of the segments.
        The corresponding label is then determined based on the beats within this frame.

    Args:
        patient_generator (PatientGenerator): Patient generator
        frame_size (int, optional): Frame size. Defaults to 2048.
        samples_per_patient (int, optional): # samples per patient. Defaults to 1.

    Returns:
        SampleGenerator: Sample generator

    Yields:
        Iterator[SampleGenerator]
    """
    for _, segments in patient_generator:
        for _ in range(samples_per_patient):
            segment = segments[np.random.choice(list(segments.keys()))]
            segment_size: int = segment["data"].shape[0]
            frame_start = np.random.randint(segment_size - frame_size)
            frame_end = frame_start + frame_size
            if not segment["blabels"].shape[0]:
                continue
            x = segment["data"][frame_start:frame_end]
            beat_indices, beat_labels = (
                segment["blabels"][:, 0],
                segment["blabels"][:, 1],
            )
            # calculate the count of each beat type in the frame and determine the final label
            _, frame_beat_labels = get_complete_beats(
                beat_indices, beat_labels, frame_start, frame_end
            )
            y = get_beat_label(frame_beat_labels)
            yield x, y
        # END FOR
    # END FOR


def heart_rate_data_generator(
    patient_generator: PatientGenerator,
    frame_size: int = 2048,
    label_frame_size: Optional[int] = None,
    samples_per_patient=1,
) -> SampleGenerator:
    """Generate a stream of short signals and their corresponding heart rate label. These short signals are uniformly
        sampled from the segments in patient data by placing a frame in a random location within one of the segments.
        The corresponding label is then determined based on the beats within this frame.

    Args:
        patient_generator (PatientGenerator): Patient generator
        frame_size (int, optional): Frame size. Defaults to 2048.
        label_frame_size (Optional[int], optional): Size of the frame centered on the input signal frame,
            that contains a short signal used for determining the label.
            By default equal to the size of the input signal frame. Defaults to None.
        samples_per_patient (int, optional): # samples per patient. Defaults to 1.

    Returns:
        SampleGenerator: Sample generator

    Yields:
        Iterator[SampleGenerator]
    """
    if label_frame_size is None:
        label_frame_size = frame_size
    max_frame_size = max(frame_size, label_frame_size)
    for _, segments in patient_generator:
        for _ in range(samples_per_patient):
            segment = segments[np.random.choice(list(segments.keys()))]
            segment_size: int = segment["data"].shape[0]
            frame_center = (
                np.random.randint(segment_size - max_frame_size) + max_frame_size // 2
            )
            signal_frame_start = frame_center - frame_size // 2
            signal_frame_end = frame_center + frame_size // 2
            x = segment["data"][signal_frame_start:signal_frame_end]
            label_frame_start = frame_center - label_frame_size // 2
            label_frame_end = frame_center + label_frame_size // 2
            beat_indices = segment["blabels"][:, 0]
            frame_beat_indices = get_complete_beats(
                beat_indices, start=label_frame_start, end=label_frame_end
            )
            y = get_heart_rate_label(frame_beat_indices, ds_sampling_rate)
            yield x, y
        # END FOR
    # END FOR


def signal_generator(patient_generator, frame_size=2048, samples_per_patient=1):
    """
    Generate a stream of short signals. These short signals are uniformly sampled
    from the segments in patient data by placing a frame in a random location within one of the segments.
    @param patient_generator: Generator that yields a tuple of patient id and patient data at each iteration.
            Patient data may contain only signals, since labels are not used.
    @param frame_size: Size of the frame that contains a short signal.
    @param samples_per_patient: Number of samples from one patient before new patient is pulled from the generator.
            This is done in order to decrease the number of i/o operations.
    @return: Generator of: input data of shape (frame_size, 1)
    """
    for _, segments in patient_generator:
        for _ in range(samples_per_patient):
            segment = segments[np.random.choice(list(segments.keys()))]
            segment_size = segment["data"].shape[0]
            frame_start = np.random.randint(segment_size - frame_size)
            frame_end = frame_start + frame_size
            x = segment["data"][frame_start:frame_end]
            yield x
        # END FOR
    # END FOR


def uniform_patient_generator(
    db_path: str,
    patient_ids: npt.ArrayLike,
    repeat: bool = True,
    shuffle: bool = True,
) -> PatientGenerator:
    """Yield data for each patient in the array.

    Args:
        db_path (str): Database path
        patient_ids (pt.ArrayLike): Array of patient ids
        repeat (bool, optional): Whether to repeat generator. Defaults to True.
        shuffle (bool, optional): Whether to shuffle patient ids.. Defaults to True.

    Returns:
        PatientGenerator: Patient generator

    Yields:
        Iterator[PatientGenerator]
    """
    patient_ids = np.copy(patient_ids)
    while True:
        if shuffle:
            logger.debug("X")
            np.random.shuffle(patient_ids)
        for patient_id in patient_ids:
            pt_key = f"p{patient_id:05d}"
            with h5py.File(os.path.join(db_path, f"{pt_key}.h5"), mode="r") as h5:
                patient_data = h5[pt_key]
                yield patient_id, patient_data
        # END FOR
        if not repeat:
            break
    # END WHILE


def random_patient_generator(
    db_path: str,
    patient_ids: List[int],
    patient_weights: Optional[List[int]] = None,
) -> PatientGenerator:
    """Samples patient data from the provided patient distribution.

    Args:
        db_path (str): Database path
        patient_ids (List[int]): Patient ids
        patient_weights (Optional[List[int]], optional): Probabilities associated with each patient. Defaults to None.

    Returns:
        PatientGenerator: Patient generator

    Yields:
        Iterator[PatientGenerator]
    """
    while True:
        for patient_id in np.random.choice(patient_ids, size=1024, p=patient_weights):
            pt_key = f"p{patient_id:05d}"
            with h5py.File(os.path.join(db_path, f"{pt_key}.h5"), mode="r") as h5:
                patient_data = h5[pt_key]
                yield patient_id, patient_data
            # END WITH
        # END FOR
    # END WHILE


def count_labels(labels: List[Tuple[int, int]], num_classes: int) -> npt.ArrayLike:
    """Count the number of labels in all segments.
    Args:
        labels (List[Tuple[int, int]]): Array of tuples of indices, labels.
            Each tuple contains the labels within a segment.
        num_classes (int):  Number of classes (either beat or rhythm depending on the label type).

    Returns:
        npt.ArrayLike: Label counts of shape (num_segments, num_classes)
    """
    return np.array(
        [
            np.bincount(segment_labels, minlength=num_classes)
            for _, segment_labels in labels
        ]
    )


def calculate_durations(
    labels: List[Tuple[int, int]], num_classes: int
) -> npt.ArrayLike:
    """Calculate the duration of each label in all segments.
    Args:
        labels (List[Tuple[int, int]]): Array of tuples of indices, labels.
            Each tuple corresponds to a segment.
        num_classes (int): Number of classes (either beat or rhythm depending on the label type)

    Returns:
        npt.ArrayLike: Label durations of shape (num_segments, num_classes)
    """
    num_segments = len(labels)
    durations = np.zeros((num_segments, num_classes), dtype="int32")
    for segment_index, (segment_indices, segment_labels) in enumerate(labels):
        segment_durations = np.diff(segment_indices, prepend=0)
        for label in range(num_classes):
            durations[segment_index, label] = segment_durations[
                segment_labels == label
            ].sum()
        # END FOR
    # END FOR
    return durations


def get_complete_beats(indices, labels=None, start=0, end=None):
    """
    Find all complete beats within a frame i.e. start and end of the beat lie within the frame.
    The indices are assumed to specify the end of a heartbeat.
    @param indices: Array of beat indices. Indices are assumed to be sorted.
    @param labels: Array of beat labels.
    @param start: Index of the first sample in the frame.
    @param end: Index of the last sample in the frame. By default the last element in the indices array.
    @return: Tuple of: (beat indices, beat labels) in the provided frame
    or only beat indices if labels are not provided.
    """
    if end is None:
        end = indices[-1]
    if start >= end:
        raise ValueError("`end` must be greater than `start`")
    start_index = np.searchsorted(indices, start, side="left") + 1
    end_index = np.searchsorted(indices, end, side="right")
    indices_slice = indices[start_index:end_index]
    if labels is None:
        return indices_slice
    label_slice = labels[start_index:end_index]
    return indices_slice, label_slice


def get_rhythm_label(durations, labels):
    """
    Determine rhythm label based on the longest rhythm among arrhythmias if present,
    otherwise the longer among end / noise / normal.
    @param durations: Array of rhythm durations
    @param labels: Array of rhythm labels.
    @return: Rhythm label as an integer.
    """
    # sum up the durations of each rhythm
    summed_durations = np.zeros(len(IcentiaRhythm))
    for rhythm in IcentiaRhythm:
        summed_durations[rhythm.value] = durations[labels == rhythm.value].sum()
    longest_hp_rhythm = np.argmax(summed_durations[IcentiaRhythm.hi_priority()])
    if summed_durations[IcentiaRhythm.hi_priority()][longest_hp_rhythm] > 0:
        y = HeartRhythmMap[IcentiaRhythm.hi_priority()[longest_hp_rhythm]]
    else:
        longest_lp_rhythm = np.argmax(summed_durations[IcentiaRhythm.lo_priority()])
        # handle the case of no detected rhythm
        if summed_durations[IcentiaRhythm.lo_priority()][longest_lp_rhythm] > 0:
            y = HeartRhythmMap[IcentiaRhythm.lo_priority()[longest_lp_rhythm]]
        else:
            y = HeartRhythmMap[IcentiaRhythm.noise]
    return y


def get_beat_label(labels):
    """Determine beat label based on the occurrence of pac / abberated / pvc,
        otherwise pick the most common beat type among the normal / undefined.

    Args:
        labels (List[int]): Array of beat labels.

    Returns:
        int:  Beat label as an integer.
    """
    # calculate the count of each beat type in the frame
    beat_counts = np.bincount(labels, minlength=len(IcentiaBeat))
    max_hp_idx = np.argmax(beat_counts[IcentiaBeat.hi_priority()])
    if beat_counts[IcentiaBeat.hi_priority()][max_hp_idx] > 0:
        y = HeartBeatMap[IcentiaBeat.hi_priority()[max_hp_idx]]
    else:
        max_lp_idx = np.argmax(beat_counts[IcentiaBeat.lo_priority()])
        # handle the case of no detected beats
        if beat_counts[IcentiaBeat.lo_priority()][max_lp_idx] > 0:
            y = HeartBeatMap[IcentiaBeat.lo_priority()[max_lp_idx]]
        else:
            y = HeartBeatMap[IcentiaBeat.undefined]
    return y


def get_heart_rate_label(qrs_indices, fs=None) -> int:
    """Determine the heart rate label based on an array of QRS indices (separating individual heartbeats).
        The QRS indices are assumed to be measured in seconds if sampling frequency `fs` is not specified.
        The heartbeat label is based on the following BPM (beats per minute) values: (0) tachycardia <60 BPM,
        (1) bradycardia >100 BPM, (2) healthy 60-100 BPM, (3) noisy if QRS detection failed.

    Args:
        qrs_indices (List[int]): Array of QRS indices.
        fs (float, optional): Sampling frequency of the signal. Defaults to None.

    Returns:
        int: Heart rate label
    """
    if not qrs_indices:
        return HeartRate.noise.value

    rr_intervals = np.diff(qrs_indices)
    if fs is not None:
        rr_intervals = rr_intervals / fs
    bpm = 60 / rr_intervals.mean()
    if bpm < 60:
        return HeartRate.bradycardia.value
    if bpm <= 100:
        return HeartRate.normal.value
    return HeartRate.tachycardia.value


def normalize(
    array: npt.ArrayLike, local: bool = True, filter_enable: bool = False
) -> npt.ArrayLike:
    """Normalize an array using the mean and standard deviation calculated over the entire dataset.

    Args:
        array (npt.ArrayLike):  Numpy array to normalize
        inplace (bool, optional): Whether to perform the normalization steps in-place. Defaults to False.
        local (bool, optional): Local mean and std or global. Defaults to True.
        filter_enable (bool, optional): Enable band-pass filter. Defaults to False.

    Returns:
        npt.ArrayLike: Normalized array
    """
    if filter_enable:
        filt_array = butter_bp_filter(
            array, lowcut=0.5, highcut=40, sample_rate=ds_sampling_rate, order=2
        )
    else:
        filt_array = np.copy(array)
    with warnings.catch_warnings():
        warnings.simplefilter("ignore")
        filt_array = sklearn.preprocessing.scale(
            filt_array, with_mean=True, with_std=True, copy=False
        )
    return filt_array


def _choose_random_segment(
    patients: npt.ArrayLike,
    size: Optional[int] = None,
    segment_p: Optional[Tuple[int, int, float]] = None,
):
    """Choose a random segment from an array of patient data. Each segment has the same probability of being chosen.
        Probability of a single segment may be changed by passing the `segment_p` argument.
    @param patients: An array of tuples of patient id and patient data.
    @param size: Number of the returned random segments. Defaults to 1 returned random segment.
    @param segment_p: Fixed probability of a chosen segment. `segment_p` should be a tuple of:
            (patient_index, segment_index, segment_probability)
    @return: One or more tuples (patient_index, segment_index) describing the randomly sampled
    segments from the patients buffer.
    Args:
        patients (_type_): _description_
        size (_type_, optional): _description_. Defaults to None.
        segment_p (_type_, optional): _description_. Defaults to None.

    Returns:
        _type_: _description_
    """
    num_segments_per_patient = np.array(
        [signal.shape[0] for _, (signal, _) in patients]
    )
    first_segment_index_by_patient = (
        np.cumsum(num_segments_per_patient) - num_segments_per_patient
    )
    num_segments = num_segments_per_patient.sum()
    if segment_p is None:
        p = np.ones(num_segments) / num_segments
    else:
        patient_index, segment_index, segment_prob = segment_p
        p_index = first_segment_index_by_patient[patient_index] + segment_index
        if num_segments <= p_index < 0:
            raise ValueError("The provided patient and segment indices are invalid")
        if 1.0 < segment_prob < 0.0:
            raise ValueError("Probability must lie in the [0, 1] interval")
        p = (1 - segment_prob) * np.ones(num_segments) / (num_segments - 1)
        p[p_index] = segment_prob
    segment_ids = np.random.choice(num_segments, size=size, p=p)
    if size is None:
        patient_index = (
            np.searchsorted(first_segment_index_by_patient, segment_ids, side="right")
            - 1
        )
        segment_index = segment_ids - first_segment_index_by_patient[patient_index]
        return patient_index, segment_index

    indices = []
    for segment_id in segment_ids:
        patient_index = (
            np.searchsorted(first_segment_index_by_patient, segment_id, side="right")
            - 1
        )
        segment_index = segment_id - first_segment_index_by_patient[patient_index]
        indices.append((patient_index, segment_index))
    return indices


def get_rhythm_statistics(
    db_path: str,
    patient_ids: Optional[npt.ArrayLike] = None,
    save_path: Optional[str] = None,
):
    """Utility function to extract rhythm statics across entire dataset. Useful for EDA.

    Args:
        db_path (str): Database path containing HDF5 files
        patient_ids (Optional[npt.ArrayLike], optional): Patients IDs to include. Defaults to all.
        save_path (Optional[str], optional): Parquet file path to save results. Defaults to None.

    Returns:
        pd.DataFrame: DataFrame of statistics
    """

    if patient_ids is None:
        patient_ids = get_patient_ids()
    pt_gen = uniform_patient_generator(
        db_path=db_path, patient_ids=patient_ids, repeat=False
    )
    stats = []
    for pt, segments in pt_gen:  # , total=len(patient_ids):
        # Group patient rhythms by type (segment, start, stop)
        segment_label_map: Dict[str, List[Tuple[str, int, int]]] = {}
        for seg_key, segment in segments.items():
            rlabels = segment["rlabels"][:]
            if rlabels.shape[0] == 0:
                continue  # Segment has no rhythm labels
            rlabels = rlabels[np.where(rlabels[:, 1] != IcentiaRhythm.noise.value)[0]]
            for i, l in enumerate(rlabels[::2, 1]):
                if l in (IcentiaRhythm.normal, IcentiaRhythm.afib, IcentiaRhythm.aflut):
                    rhy_start, rhy_stop = rlabels[i * 2 + 0, 0], rlabels[i * 2 + 1, 0]
                    stats.append(
                        dict(
                            pt=pt,
                            rc=seg_key,
                            rhythm=l,
                            start=rhy_start,
                            stop=rhy_stop,
                            dur=rhy_stop - rhy_start,
                        )
                    )
                    segment_label_map[l] = segment_label_map.get(l, []) + [
                        (seg_key, rlabels[i * 2 + 0, 0], rlabels[i * 2 + 1, 0])
                    ]
                # END IF
            # END FOR
        # END FOR
    # END FOR
    df = pd.DataFrame(stats)
    if save_path:
        df.to_parquet(save_path)
    return df


def convert_dataset_pt_zip_to_hdf5(
    patient: int, zip_path: str, db_path: str, force: bool = False
):
    """Extract patient data from Icentia zipfile. Pulls out ECG data along with all labels.

    Args:
        patient (int): Patient id
        zip_path (str): Zipfile path
        db_path (str): Destination DB folder path
        force (bool, optional): Whether to override destination if it exists. Defaults to False.
    """
    import re  # pylint: disable=import-outside-toplevel

    import wfdb  # pylint: disable=import-outside-toplevel

    logger.info(f"Processing patient {patient}")
    pt_id = f"p{patient:05d}"
    pt_path = os.path.join(db_path, f"{pt_id}.h5")
    if not force and os.path.exists(pt_path):
        print("skipping patient")
        return
    zp = zipfile.ZipFile(zip_path, mode="r")  # pylint: disable=consider-using-with
    h5 = h5py.File(pt_path, mode="w")

    # Find all patient .dat file indices
    zp_rec_names = filter(
        lambda f: re.match(f"{pt_id}_[A-z0-9]+.dat", os.path.basename(f)),
        (f.filename for f in zp.filelist),
    )
    for zp_rec_name in zp_rec_names:
        try:
            zp_hdr_name = zp_rec_name.replace(".dat", ".hea")
            zp_atr_name = zp_rec_name.replace(".dat", ".atr")

            with tempfile.TemporaryDirectory() as tmpdir:
                rec_fpath = os.path.join(tmpdir, os.path.basename(zp_rec_name))
                atr_fpath = rec_fpath.replace(".dat", ".atr")
                hdr_fpath = rec_fpath.replace(".dat", ".hea")
                with open(hdr_fpath, "wb") as fp:
                    fp.write(zp.read(zp_hdr_name))
                with open(rec_fpath, "wb") as fp:
                    fp.write(zp.read(zp_rec_name))
                with open(atr_fpath, "wb") as fp:
                    fp.write(zp.read(zp_atr_name))
                rec = wfdb.rdrecord(os.path.splitext(rec_fpath)[0], physical=True)
<<<<<<< HEAD
                atr = wfdb.rdann(os.path.splitext(atr_fpath)[0], extension="atr")
            pt_seg_path = os.path.join(
                "/",
                os.path.splitext(os.path.basename(zp_rec_name))[0].replace("_", "/"),
            )
=======
                atr = wfdb.rdann(os.path.splitext(atr_fpath)[0], extension='atr')
            pt_seg_path = f"/{os.path.splitext(os.path.basename(zp_rec_name))[0].replace('_', '/')}"
>>>>>>> 9d5cd867
            data = rec.p_signal.astype(np.float16)
            blabels = np.array(
                [
                    [atr.sample[i], WfdbBeatMap.get(s)]
                    for i, s in enumerate(atr.symbol)
                    if s in WfdbBeatMap
                ],
                dtype=np.int32,
            )
            rlabels = np.array(
                [
                    [atr.sample[i], WfdbRhythmMap.get(atr.aux_note[i], 0)]
                    for i, s in enumerate(atr.symbol)
                    if s == "+"
                ],
                dtype=np.int32,
            )
<<<<<<< HEAD
            h5.create_dataset(
                name=os.path.join(pt_seg_path, "data"),
                data=data,
                compression="gzip",
                compression_opts=3,
            )
            h5.create_dataset(name=os.path.join(pt_seg_path, "blabels"), data=blabels)
            h5.create_dataset(name=os.path.join(pt_seg_path, "rlabels"), data=rlabels)
=======
            h5.create_dataset(name=f"{pt_seg_path}/data", data=data, compression="gzip", compression_opts=3)
            h5.create_dataset(name=f"{pt_seg_path}/blabels", data=blabels)
            h5.create_dataset(name=f"{pt_seg_path}/rlabels", data=rlabels)
>>>>>>> 9d5cd867
        except Exception as err:  # pylint: disable=broad-except
            print(f"Failed processing {zp_rec_name}", err)
            continue
    h5.close()


def convert_dataset_zip_to_hdf5(
    zip_path: str,
    db_path: str,
    patient_ids: Optional[npt.ArrayLike] = None,
    force: bool = False,
    num_workers: Optional[int] = None,
):
    """Convert zipped Icentia dataset into individial patient HDF5 files.

    Args:
        zip_path (str): Zipfile path
        db_path (str): Destination DB path
        patient_ids (Optional[npt.ArrayLike], optional): List of patient IDs to extract. Defaults to all.
        force (bool, optional): Whether to force re-download if destination exists. Defaults to False.
        num_workers (int, optional): # parallel workers. Defaults to os.cpu_count().
    """
    if not patient_ids:
        patient_ids = get_patient_ids()
    f = functools.partial(
        convert_dataset_pt_zip_to_hdf5, zip_path=zip_path, db_path=db_path, force=force
    )
    with Pool(processes=num_workers) as pool:
        _ = list(tqdm(pool.imap(f, patient_ids), total=len(patient_ids)))

def download_dataset(db_path: str, num_workers: Optional[int] = None, force: bool = False):
    """Download icentia11k dataset

    Args:
        db_path (str): Path to store dataset
        num_workers (Optional[int], optional): # parallel workers. Defaults to None.
        force (bool, optional): Force redownload. Defaults to False.
    """

    def download_s3_file(s3_file: str, save_path: str, bucket: str, client: boto3.client, force: bool = False):
        if not force and os.path.exists(save_path):
            return
        client.download_file(
            Bucket=bucket, Key=s3_file, Filename=save_path,
        )

    s3_bucket = 'ambiqai-ecg-icentia11k-dataset'
    s3_prefix = 'patients'

    os.makedirs(db_path, exist_ok=True)

    patient_ids = get_patient_ids()

    # Creating only one session and one client
    session = boto3.Session()
    client = session.client("s3", config=Config(signature_version=UNSIGNED))

    func = functools.partial(download_s3_file, bucket=s3_bucket, client=client, force=force)

    with tqdm(desc="Downloading icentia11k dataset from S3", total=len(patient_ids)) as pbar:
        with ThreadPoolExecutor(max_workers=2*num_workers) as executor:
            futures = (executor.submit(
                func,
                f"{s3_prefix}/p{patient_id:05d}.h5",
                os.path.join(db_path, f"p{patient_id:05d}.h5"
            )) for patient_id in patient_ids)
            for future in as_completed(futures):
                err = future.exception()
                if err:
                    print("Failed on file", err)
                pbar.update(1)
            # END FOR
        # END WITH
    # END WITH

    # logger.info("Downloading icentia11k dataset")
    # db_url = (
    #     "https://physionet.org/static/published-projects/icentia11k-continuous-ecg/"
    #     "icentia11k-single-lead-continuous-raw-electrocardiogram-dataset-1.0.zip"
    # )
    # db_zip_path = os.path.join(db_path, "icentia11k.zip")
    # os.makedirs(db_path, exist_ok=True)
    # if os.path.exists(db_zip_path) and not force:
    #     logger.warning(
    #         f"Zip file already exists. Please delete or set `force` flag to redownload. PATH={db_zip_path}"
    #     )
    # else:
    #     download_file(db_url, db_zip_path, progress=True)

    # # 2. Extract and convert patient ECG data to H5 files
    # logger.info("Generating icentia11k patient data")
    # convert_dataset_zip_to_hdf5(
    #     zip_path=db_zip_path,
    #     db_path=db_path,
    #     force=force,
    #     num_workers=num_workers
    # )
    # print("Finished icentia11k patient data")<|MERGE_RESOLUTION|>--- conflicted
+++ resolved
@@ -1,44 +1,27 @@
+import os
+import random
+import warnings
 import functools
 import logging
-import os
-import random
 import tempfile
-import warnings
 import zipfile
-<<<<<<< HEAD
-=======
-import tempfile
-import functools
-import logging
+from collections.abc import Iterable
 from concurrent.futures import ThreadPoolExecutor, as_completed
-from enum import IntEnum
->>>>>>> 9d5cd867
-from collections.abc import Iterable
 from enum import IntEnum
 from multiprocessing import Pool
 from typing import Dict, List, Optional, Tuple, Union
-
+import boto3
 import h5py
 import numpy as np
 import numpy.typing as npt
 import pandas as pd
-<<<<<<< HEAD
 import sklearn.model_selection
 import sklearn.preprocessing
-from tqdm import tqdm
-
-from ..types import EcgTask, HeartBeat, HeartRate, HeartRhythm
-=======
-import boto3
 from botocore import UNSIGNED
 from botocore.client import Config
 from tqdm import tqdm
-import sklearn.model_selection
-import sklearn.preprocessing
-from ..types import EcgTask, HeartBeat, HeartRhythm, HeartRate
-from .utils import butter_bp_filter
-# from ..utils import download_file
->>>>>>> 9d5cd867
+
+from ..types import EcgTask, HeartBeat, HeartRate, HeartRhythm
 from .types import PatientGenerator, SampleGenerator
 from .utils import butter_bp_filter
 
@@ -868,16 +851,8 @@
                 with open(atr_fpath, "wb") as fp:
                     fp.write(zp.read(zp_atr_name))
                 rec = wfdb.rdrecord(os.path.splitext(rec_fpath)[0], physical=True)
-<<<<<<< HEAD
                 atr = wfdb.rdann(os.path.splitext(atr_fpath)[0], extension="atr")
-            pt_seg_path = os.path.join(
-                "/",
-                os.path.splitext(os.path.basename(zp_rec_name))[0].replace("_", "/"),
-            )
-=======
-                atr = wfdb.rdann(os.path.splitext(atr_fpath)[0], extension='atr')
             pt_seg_path = f"/{os.path.splitext(os.path.basename(zp_rec_name))[0].replace('_', '/')}"
->>>>>>> 9d5cd867
             data = rec.p_signal.astype(np.float16)
             blabels = np.array(
                 [
@@ -895,20 +870,14 @@
                 ],
                 dtype=np.int32,
             )
-<<<<<<< HEAD
             h5.create_dataset(
-                name=os.path.join(pt_seg_path, "data"),
+                name=f"{pt_seg_path}/data",
                 data=data,
                 compression="gzip",
                 compression_opts=3,
             )
-            h5.create_dataset(name=os.path.join(pt_seg_path, "blabels"), data=blabels)
-            h5.create_dataset(name=os.path.join(pt_seg_path, "rlabels"), data=rlabels)
-=======
-            h5.create_dataset(name=f"{pt_seg_path}/data", data=data, compression="gzip", compression_opts=3)
             h5.create_dataset(name=f"{pt_seg_path}/blabels", data=blabels)
             h5.create_dataset(name=f"{pt_seg_path}/rlabels", data=rlabels)
->>>>>>> 9d5cd867
         except Exception as err:  # pylint: disable=broad-except
             print(f"Failed processing {zp_rec_name}", err)
             continue
@@ -939,7 +908,10 @@
     with Pool(processes=num_workers) as pool:
         _ = list(tqdm(pool.imap(f, patient_ids), total=len(patient_ids)))
 
-def download_dataset(db_path: str, num_workers: Optional[int] = None, force: bool = False):
+
+def download_dataset(
+    db_path: str, num_workers: Optional[int] = None, force: bool = False
+):
     """Download icentia11k dataset
 
     Args:
@@ -948,15 +920,23 @@
         force (bool, optional): Force redownload. Defaults to False.
     """
 
-    def download_s3_file(s3_file: str, save_path: str, bucket: str, client: boto3.client, force: bool = False):
+    def download_s3_file(
+        s3_file: str,
+        save_path: str,
+        bucket: str,
+        client: boto3.client,
+        force: bool = False,
+    ):
         if not force and os.path.exists(save_path):
             return
         client.download_file(
-            Bucket=bucket, Key=s3_file, Filename=save_path,
+            Bucket=bucket,
+            Key=s3_file,
+            Filename=save_path,
         )
 
-    s3_bucket = 'ambiqai-ecg-icentia11k-dataset'
-    s3_prefix = 'patients'
+    s3_bucket = "ambiqai-ecg-icentia11k-dataset"
+    s3_prefix = "patients"
 
     os.makedirs(db_path, exist_ok=True)
 
@@ -966,15 +946,22 @@
     session = boto3.Session()
     client = session.client("s3", config=Config(signature_version=UNSIGNED))
 
-    func = functools.partial(download_s3_file, bucket=s3_bucket, client=client, force=force)
-
-    with tqdm(desc="Downloading icentia11k dataset from S3", total=len(patient_ids)) as pbar:
-        with ThreadPoolExecutor(max_workers=2*num_workers) as executor:
-            futures = (executor.submit(
-                func,
-                f"{s3_prefix}/p{patient_id:05d}.h5",
-                os.path.join(db_path, f"p{patient_id:05d}.h5"
-            )) for patient_id in patient_ids)
+    func = functools.partial(
+        download_s3_file, bucket=s3_bucket, client=client, force=force
+    )
+
+    with tqdm(
+        desc="Downloading icentia11k dataset from S3", total=len(patient_ids)
+    ) as pbar:
+        with ThreadPoolExecutor(max_workers=2 * num_workers) as executor:
+            futures = (
+                executor.submit(
+                    func,
+                    f"{s3_prefix}/p{patient_id:05d}.h5",
+                    os.path.join(db_path, f"p{patient_id:05d}.h5"),
+                )
+                for patient_id in patient_ids
+            )
             for future in as_completed(futures):
                 err = future.exception()
                 if err:
